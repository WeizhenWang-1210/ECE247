# Copyright (c) Meta Platforms, Inc. and affiliates.
# All rights reserved.
#
# This source code is licensed under the license found in the
# LICENSE file in the root directory of this source tree.

from collections.abc import Sequence

import torch
from torch import nn


class SpectrogramNorm(nn.Module):
    """A `torch.nn.Module` that applies 2D batch normalization over spectrogram
    per electrode channel per band. Inputs must be of shape
    (T, N, num_bands, electrode_channels, frequency_bins).

    With left and right bands and 16 electrode channels per band, spectrograms
    corresponding to each of the 2 * 16 = 32 channels are normalized
    independently using `nn.BatchNorm2d` such that stats are computed
    over (N, freq, time) slices.

    Args:
        channels (int): Total number of electrode channels across bands
            such that the normalization statistics are calculated per channel.
            Should be equal to num_bands * electrode_chanels.
    """

    def __init__(self, channels: int) -> None:
        super().__init__()
        self.channels = channels

        self.batch_norm = nn.BatchNorm2d(channels)

    def forward(self, inputs: torch.Tensor) -> torch.Tensor:
        T, N, bands, C, freq = inputs.shape  # (T, N, bands=2, C=16, freq)
        assert self.channels == bands * C

        x = inputs.movedim(0, -1)  # (N, bands=2, C=16, freq, T)
        x = x.reshape(N, bands * C, freq, T)
        x = self.batch_norm(x)
        x = x.reshape(N, bands, C, freq, T)
        return x.movedim(-1, 0)  # (T, N, bands=2, C=16, freq)


class RotationInvariantMLP(nn.Module):
    """A `torch.nn.Module` that takes an input tensor of shape
    (T, N, electrode_channels, ...) corresponding to a single band, applies
    an MLP after shifting/rotating the electrodes for each positional offset
    in ``offsets``, and pools over all the outputs.

    Returns a tensor of shape (T, N, mlp_features[-1]).

    Args:
        in_features (int): Number of input features to the MLP. For an input of
            shape (T, N, C, ...), this should be equal to C * ... (that is,
            the flattened size from the channel dim onwards).
        mlp_features (list): List of integers denoting the number of
            out_features per layer in the MLP.
        pooling (str): Whether to apply mean or max pooling over the outputs
            of the MLP corresponding to each offset. (default: "mean")
        offsets (list): List of positional offsets to shift/rotate the
            electrode channels by. (default: ``(-1, 0, 1)``).
    """

    def __init__(
        self,
        in_features: int,
        mlp_features: Sequence[int],
        pooling: str = "mean",
        offsets: Sequence[int] = (-1, 0, 1),
    ) -> None:
        super().__init__()

        assert len(mlp_features) > 0
        mlp: list[nn.Module] = []
        for out_features in mlp_features:
            mlp.extend(
                [
                    nn.Linear(in_features, out_features),
                    nn.ReLU(),
                ]
            )
            in_features = out_features
        self.mlp = nn.Sequential(*mlp)

        assert pooling in {"max", "mean"}, f"Unsupported pooling: {pooling}"
        self.pooling = pooling

        self.offsets = offsets if len(offsets) > 0 else (0,)

    def forward(self, inputs: torch.Tensor) -> torch.Tensor:
        x = inputs  # (T, N, C, ...)

        # Create a new dim for band rotation augmentation with each entry
        # corresponding to the original tensor with its electrode channels
        # shifted by one of ``offsets``:
        # (T, N, C, ...) -> (T, N, rotation, C, ...)
        x = torch.stack([x.roll(offset, dims=2) for offset in self.offsets], dim=2)

        # Flatten features and pass through MLP:
        # (T, N, rotation, C, ...) -> (T, N, rotation, mlp_features[-1])
        x = self.mlp(x.flatten(start_dim=3))

        # Pool over rotations:
        # (T, N, rotation, mlp_features[-1]) -> (T, N, mlp_features[-1])
        if self.pooling == "max":
            return x.max(dim=2).values
        else:
            return x.mean(dim=2)


class MultiBandRotationInvariantMLP(nn.Module):
    """A `torch.nn.Module` that applies a separate instance of
    `RotationInvariantMLP` per band for inputs of shape
    (T, N, num_bands, electrode_channels, ...).

    Returns a tensor of shape (T, N, num_bands, mlp_features[-1]).

    Args:
        in_features (int): Number of input features to the MLP. For an input
            of shape (T, N, num_bands, C, ...), this should be equal to
            C * ... (that is, the flattened size from the channel dim onwards).
        mlp_features (list): List of integers denoting the number of
            out_features per layer in the MLP.
        pooling (str): Whether to apply mean or max pooling over the outputs
            of the MLP corresponding to each offset. (default: "mean")
        offsets (list): List of positional offsets to shift/rotate the
            electrode channels by. (default: ``(-1, 0, 1)``).
        num_bands (int): ``num_bands`` for an input of shape
            (T, N, num_bands, C, ...). (default: 2)
        stack_dim (int): The dimension along which the left and right data
            are stacked. (default: 2)
    """

    def __init__(
        self,
        in_features: int,
        mlp_features: Sequence[int],
        pooling: str = "mean",
        offsets: Sequence[int] = (-1, 0, 1),
        num_bands: int = 2,
        stack_dim: int = 2,
    ) -> None:
        super().__init__()
        self.num_bands = num_bands
        self.stack_dim = stack_dim

        # One MLP per band
        self.mlps = nn.ModuleList(
            [
                RotationInvariantMLP(
                    in_features=in_features,
                    mlp_features=mlp_features,
                    pooling=pooling,
                    offsets=offsets,
                )
                for _ in range(num_bands)
            ]
        )

    def forward(self, inputs: torch.Tensor) -> torch.Tensor:
        assert inputs.shape[self.stack_dim] == self.num_bands

        inputs_per_band = inputs.unbind(self.stack_dim)
        outputs_per_band = [
            mlp(_input) for mlp, _input in zip(self.mlps, inputs_per_band)
        ]
        return torch.stack(outputs_per_band, dim=self.stack_dim)


class TDSConv2dBlock(nn.Module):
    """A 2D temporal convolution block as per "Sequence-to-Sequence Speech
    Recognition with Time-Depth Separable Convolutions, Hannun et al"
    (https://arxiv.org/abs/1904.02619).

    Args:
        channels (int): Number of input and output channels. For an input of
            shape (T, N, num_features), the invariant we want is
            channels * width = num_features.
        width (int): Input width. For an input of shape (T, N, num_features),
            the invariant we want is channels * width = num_features.
        kernel_width (int): The kernel size of the temporal convolution.
    """

    def __init__(self, channels: int, width: int, kernel_width: int) -> None:
        super().__init__()
        self.channels = channels
        self.width = width

        self.conv2d = nn.Conv2d(
            in_channels=channels,
            out_channels=channels,
            kernel_size=(1, kernel_width),
        )
        self.relu = nn.ReLU()
        self.layer_norm = nn.LayerNorm(channels * width)

    def forward(self, inputs: torch.Tensor) -> torch.Tensor:
        T_in, N, C = inputs.shape  # TNC

        # TNC -> NCT -> NcwT
        x = inputs.movedim(0, -1).reshape(N, self.channels, self.width, T_in)
        x = self.conv2d(x)
        x = self.relu(x)
        x = x.reshape(N, C, -1).movedim(-1, 0)  # NcwT -> NCT -> TNC

        # Skip connection after downsampling
        T_out = x.shape[0]
        x = x + inputs[-T_out:]

        # Layer norm over C
        return self.layer_norm(x)  # TNC

class TDSAttnBlock(nn.Module):
<<<<<<< HEAD
    def __init__(self, channels: int, width: int, num_heads: int = 8, num_layers: int = 2) -> None:
=======
    """
    
    #TODO add Multihead attention encoder.

    Args:
        channels (int): Number of input and output channels. For an input of
            shape (T, N, num_features), the invariant we want is
            channels * width = num_features.
        width (int): Input width. For an input of shape (T, N, num_features),
            the invariant we want is channels * width = num_features.
        kernel_width (int): The kernel size of the temporal convolution.
    """

    def __init__(self, channels: int, width: int, kernel_width: int) -> None:
>>>>>>> 848921f0
        super().__init__()
        self.channels = channels
        self.width = width
        self.C = self.channels * self.width

        encoder_layer = nn.TransformerEncoderLayer(d_model=self.C, nhead=num_heads, batch_first=True)
        self.encoder = nn.TransformerEncoder(encoder_layer, num_layers=num_layers)

    def forward(self, inputs: torch.Tensor) -> torch.Tensor:
        # T_in, N, C = inputs.shape  # TNC

        # TNC -> NTC
        x = inputs.permute(1, 0, 2)
        x = self.encoder(x)
        # NCT -> TNC
        x = x.permute(1, 0, 2) 
        return x

class TDSLSTMBlock(nn.Module):
    """
    
    #TODO add LSTM block

    Args:
        channels (int): Number of input and output channels. For an input of
            shape (T, N, num_features), the invariant we want is
            channels * width = num_features.
        width (int): Input width. For an input of shape (T, N, num_features),
            the invariant we want is channels * width = num_features.
        kernel_width (int): The kernel size of the temporal convolution.
    """

    def __init__(self, channels: int, width: int, kernel_width: int) -> None:
        super().__init__()
        self.channels = channels
        self.width = width

        self.conv2d = nn.Conv2d(
            in_channels=channels,
            out_channels=channels,
            kernel_size=(1, kernel_width),
        )


        self.attention = nn.TransformerEncoderLayer(d_model=channels, nhead=1)


        self.relu = nn.ReLU()
        self.layer_norm = nn.LayerNorm(channels * width)

    def forward(self, inputs: torch.Tensor) -> torch.Tensor:
        T_in, N, C = inputs.shape  # TNC

        # TNC -> NCT -> NcwT
        x = inputs.movedim(0, -1).reshape(N, self.channels, self.width, T_in)
        x = self.conv2d(x)
        x = self.relu(x)
        x = x.reshape(N, C, -1).movedim(-1, 0)  # NcwT -> NCT -> TNC

        # Skip connection after downsampling
        T_out = x.shape[0]
        x = x + inputs[-T_out:]

        # Layer norm over C
        return self.layer_norm(x)  # TNC






class TDSFullyConnectedBlock(nn.Module):
    """A fully connected block as per "Sequence-to-Sequence Speech
    Recognition with Time-Depth Separable Convolutions, Hannun et al"
    (https://arxiv.org/abs/1904.02619).

    Args:
        num_features (int): ``num_features`` for an input of shape
            (T, N, num_features).
    """

    def __init__(self, num_features: int) -> None:
        super().__init__()

        self.fc_block = nn.Sequential(
            nn.Linear(num_features, num_features),
            nn.ReLU(),
            nn.Linear(num_features, num_features),
        )
        self.layer_norm = nn.LayerNorm(num_features)

    def forward(self, inputs: torch.Tensor) -> torch.Tensor:
        x = inputs  # TNC
        x = self.fc_block(x)
        x = x + inputs
        return self.layer_norm(x)  # TNC


class TDSConvEncoder(nn.Module):
    """A time depth-separable convolutional encoder composing a sequence
    of `TDSConv2dBlock` and `TDSFullyConnectedBlock` as per
    "Sequence-to-Sequence Speech Recognition with Time-Depth Separable
    Convolutions, Hannun et al" (https://arxiv.org/abs/1904.02619).

    Args:
        num_features (int): ``num_features`` for an input of shape
            (T, N, num_features).
        block_channels (list): A list of integers indicating the number
            of channels per `TDSConv2dBlock`.
        kernel_width (int): The kernel size of the temporal convolutions.
    """

    def __init__(
        self,
        num_features: int,
        block_channels: Sequence[int] = (24, 24, 24, 24),
        kernel_width: int = 32,
    ) -> None:
        super().__init__()

        assert len(block_channels) > 0
        tds_conv_blocks: list[nn.Module] = []
        for channels in block_channels:
            assert (
                num_features % channels == 0
            ), "block_channels must evenly divide num_features"
            tds_conv_blocks.extend(
                [
                    TDSConv2dBlock(channels, num_features // channels, kernel_width),
                    TDSFullyConnectedBlock(num_features),
                ]
            )
        self.tds_conv_blocks = nn.Sequential(*tds_conv_blocks)

    def forward(self, inputs: torch.Tensor) -> torch.Tensor:
        return self.tds_conv_blocks(inputs)  # (T, N, num_features)
    
    
class TDSAttnEncoder(nn.Module):
    """A time depth-separable convolutional encoder composing a sequence
    of `TDSConv2dBlock` and `TDSFullyConnectedBlock` as per
    "Sequence-to-Sequence Speech Recognition with Time-Depth Separable
    Convolutions, Hannun et al" (https://arxiv.org/abs/1904.02619).

    Args:
        num_features (int): ``num_features`` for an input of shape
            (T, N, num_features).
        block_channels (list): A list of integers indicating the number
            of channels per `TDSConv2dBlock`.
        kernel_width (int): The kernel size of the temporal convolutions.
    """

    def __init__(
        self,
        num_features: int,
        block_channels: Sequence[int] = (24, 24, 24, 24),
        kernel_width: int = 32,
    ) -> None:
        super().__init__()

        assert len(block_channels) > 0
        tds_attn_blocks: list[nn.Module] = []
        for channels in block_channels:
            assert (
                num_features % channels == 0
            ), "block_channels must evenly divide num_features"
            tds_attn_blocks.extend(
                [
                    TDSConv2dBlock(channels, num_features // channels),
                    TDSFullyConnectedBlock(num_features),
                ]
            )
        self.tds_attn_blocks = nn.Sequential(*tds_attn_blocks)

    def forward(self, inputs: torch.Tensor) -> torch.Tensor:
        return self.tds_attn_blocks(inputs)  # (T, N, num_features)
    <|MERGE_RESOLUTION|>--- conflicted
+++ resolved
@@ -213,12 +213,29 @@
         return self.layer_norm(x)  # TNC
 
 class TDSAttnBlock(nn.Module):
-<<<<<<< HEAD
     def __init__(self, channels: int, width: int, num_heads: int = 8, num_layers: int = 2) -> None:
-=======
+        super().__init__()
+        self.channels = channels
+        self.width = width
+        self.C = self.channels * self.width
+
+        encoder_layer = nn.TransformerEncoderLayer(d_model=self.C, nhead=num_heads, batch_first=True)
+        self.encoder = nn.TransformerEncoder(encoder_layer, num_layers=num_layers)
+
+    def forward(self, inputs: torch.Tensor) -> torch.Tensor:
+        # T_in, N, C = inputs.shape  # TNC
+
+        # TNC -> NTC
+        x = inputs.permute(1, 0, 2)
+        x = self.encoder(x)
+        # NCT -> TNC
+        x = x.permute(1, 0, 2) 
+        return x
+
+class TDSLSTMBlock(nn.Module):
     """
     
-    #TODO add Multihead attention encoder.
+    #TODO add LSTM block
 
     Args:
         channels (int): Number of input and output channels. For an input of
@@ -230,7 +247,6 @@
     """
 
     def __init__(self, channels: int, width: int, kernel_width: int) -> None:
->>>>>>> 848921f0
         super().__init__()
         self.channels = channels
         self.width = width
@@ -248,54 +264,6 @@
         # NCT -> TNC
         x = x.permute(1, 0, 2) 
         return x
-
-class TDSLSTMBlock(nn.Module):
-    """
-    
-    #TODO add LSTM block
-
-    Args:
-        channels (int): Number of input and output channels. For an input of
-            shape (T, N, num_features), the invariant we want is
-            channels * width = num_features.
-        width (int): Input width. For an input of shape (T, N, num_features),
-            the invariant we want is channels * width = num_features.
-        kernel_width (int): The kernel size of the temporal convolution.
-    """
-
-    def __init__(self, channels: int, width: int, kernel_width: int) -> None:
-        super().__init__()
-        self.channels = channels
-        self.width = width
-
-        self.conv2d = nn.Conv2d(
-            in_channels=channels,
-            out_channels=channels,
-            kernel_size=(1, kernel_width),
-        )
-
-
-        self.attention = nn.TransformerEncoderLayer(d_model=channels, nhead=1)
-
-
-        self.relu = nn.ReLU()
-        self.layer_norm = nn.LayerNorm(channels * width)
-
-    def forward(self, inputs: torch.Tensor) -> torch.Tensor:
-        T_in, N, C = inputs.shape  # TNC
-
-        # TNC -> NCT -> NcwT
-        x = inputs.movedim(0, -1).reshape(N, self.channels, self.width, T_in)
-        x = self.conv2d(x)
-        x = self.relu(x)
-        x = x.reshape(N, C, -1).movedim(-1, 0)  # NcwT -> NCT -> TNC
-
-        # Skip connection after downsampling
-        T_out = x.shape[0]
-        x = x + inputs[-T_out:]
-
-        # Layer norm over C
-        return self.layer_norm(x)  # TNC
 
 
 
